--- conflicted
+++ resolved
@@ -74,15 +74,9 @@
   Config = consult_config(config_paths(RootPath, InitOptions)),
   do_initialize(RootUri, Capabilities, Config).
 
-<<<<<<< HEAD
 -spec do_initialize(uri(), map(), map()) -> ok.
 do_initialize(RootUri, Capabilities, Config) ->
   RootPath        = els_utils:to_list(els_uri:path(RootUri)),
-=======
--spec do_initialize(uri(), map(), {undefined|path(), map()}) -> ok.
-do_initialize(RootUri, Capabilities, {ConfigPath, Config}) ->
-  RootPath        = unicode:characters_to_list(els_uri:path(RootUri)),
->>>>>>> 50544a80
   OtpPath         = maps:get("otp_path", Config, code:root_dir()),
   DepsDirs        = maps:get("deps_dirs", Config, []),
   AppsDirs        = maps:get("apps_dirs", Config, ["."]),
